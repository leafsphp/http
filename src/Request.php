<?php

namespace Leaf\Http;

/**
 * Leaf HTTP Request
 * --------
 *
 * This class provides an object-oriented way to interact with the current
 * HTTP request being handled by your application as well as retrieve the input,
 * cookies, and files that were submitted with the request.
 *
 * @author Michael Darko
 * @since 1.0.0
 * @version 2.0
 */
class Request
{
<<<<<<< HEAD
    const METHOD_HEAD = 'HEAD';
    const METHOD_GET = 'GET';
    const METHOD_POST = 'POST';
    const METHOD_PUT = 'PUT';
    const METHOD_PATCH = 'PATCH';
    const METHOD_DELETE = 'DELETE';
    const METHOD_OPTIONS = 'OPTIONS';
    const METHOD_OVERRIDE = '_METHOD';

    /**
     * @var array
     */
    protected static $formDataMediaTypes = ['application/x-www-form-urlencoded'];

    /**
     * Get HTTP method
     * @return string
     */
    public static function getMethod(): string
    {
        return $_SERVER['REQUEST_METHOD'];
    }

    /**
     * Check for request method type
     *
     * @param string $type The type of request to check for
     * @return bool
     */
    public static function typeIs(string $type): bool
    {
        return static::getMethod() === strtoupper($type);
    }

    /**
     * Find if request has a particular header
     *
     * @param string $header  Header to check for
     * @return bool
     */
    public static function hasHeader(String $header): bool
    {
        return !!Headers::get($header);
    }

    /**
     * Is this an AJAX request?
     * @return bool
     */
    public static function isAjax(): bool
    {
        if (static::params('isajax')) {
            return true;
        }

        if (Headers::get('X_REQUESTED_WITH') && Headers::get('X_REQUESTED_WITH') === 'XMLHttpRequest') {
            return true;
        }

        return false;
    }

    /**
     * Is this an XHR request? (alias of Leaf_Http_Request::isAjax)
     * @return bool
     */
    public static function isXhr(): bool
    {
        return static::isAjax();
    }

    /**
     * Access stream that allows you to read raw data from the request body. **This is not for form data**
     *
     * @param boolean $safeData Sanitize data?
     */
    public static function input($safeData = true)
    {
        $handler = fopen('php://input', 'r');
        $data = stream_get_contents($handler);

        if (Headers::get('Content-Type') === 'application/x-www-form-urlencoded') {
            $d = $data;
            $data = [];

            foreach (explode('&', $d) as $chunk) {
                $param = explode("=", $chunk);
                $data[$param[0]] = $param[1];
            }
        } else {
            if (!$data) {
                $data = json_encode([]);
            }

            $parsedData = json_decode($data, true);
            if (is_array($parsedData)) {
                $data = $parsedData;
            }

        }

        return $safeData ? \Leaf\Anchor::sanitize($data) : $data;
    }

    /**
     * Fetch GET and POST data
     *
     * This method returns a union of GET and POST data as a key-value array, or the value
     * of the array key if requested. If the array key does not exist, NULL is returned,
     * unless there is a default value specified.
     *
     * @param string|null $key
     * @param mixed|null $default
     *
     * @return mixed
     */
    public static function params(string $key = null, mixed $default = null): mixed
    {
        $union = static::body();

        if ($key) {
            return $union[$key] ?? $default;
        }

        return $union;
    }

    /**
     * Attempt to retrieve data from the request.
     *
     * Data which is not found in the request parameters will
     * be completely removed instead of returning null. Use `get`
     * if you want to return null or `params` if you want to set
     * a default value.
     *
     * @param array $params The parameters to return
     * @param bool $safeData Sanitize output?
     * @param bool $noEmptyString Remove empty strings from return data?
     */
    function try (array $params, bool $safeData = true, bool $noEmptyString = false) {
        $data = static::get($params, $safeData);
        $dataKeys = array_keys($data);

        foreach ($dataKeys as $key) {
            if (!isset($data[$key])) {
                unset($data[$key]);
                continue;
            }

            if ($noEmptyString && !strlen($data[$key])) {
                unset($data[$key]);
            }
        }

        return $data;
    }

    /**
     * Get raw request data
     *
     * @param string|array $item The items to output
     * @param mixed $default The default value to return if no data is available
     */
    public static function rawData($item = null, $default = null)
    {
        return \Leaf\Anchor::deepGet(static::input(false), $item) ?? $default;
    }

    /**
     * Return only get request data
     *
     * @param string|array $item The items to output
     * @param mixed $default The default value to return if no data is available
     */
    public static function urlData($item = null, $default = null)
    {
        return \Leaf\Anchor::deepGet($_GET, $item) ?? $default;
    }

    /**
     * Return only get request data
     *
     * @param string|array $item The items to output
     * @param mixed $default The default value to return if no data is available
     */
    public static function postData($item = null, $default = null)
    {
        return \Leaf\Anchor::deepGet($_POST, $item) ?? $default;
    }

    /**
     * Returns request data
     *
     * This methods returns data passed into the request (request or form data).
     * This method returns get, post, put patch, delete or raw faw form data or NULL
     * if the data isn't found.
     *
     * @param array|string $params The parameter(s) to return
     * @param bool $safeData Sanitize output
     */
    public static function get($params, bool $safeData = true)
    {
        if (is_string($params)) {
            return static::body($safeData)[$params] ?? null;
        }

        $data = [];

        foreach ($params as $param) {
            $data[$param] = static::get($param, $safeData);
        }

        return $data;
    }

    /**
     * Get all the request data as an associative array
     *
     * @param bool $safeData Sanitize output
     */
    public static function body(bool $safeData = true)
    {
        $finalData = array_merge(static::urlData(), $_FILES, static::postData(), static::input($safeData));

        return $safeData ?
        \Leaf\Anchor::sanitize($finalData) :
        $finalData;
    }

    /**
     * Get all files passed into the request.
     *
     * @param array|string|null $filenames The file(s) you want to get
     */
    public static function files($filenames = null)
    {
        if ($filenames == null) {
            return $_FILES;
        }

        if (is_string($filenames)) {
            return $_FILES[$filenames] ?? null;
        }

        $files = [];
        foreach ($filenames as $filename) {
            $files[$filename] = $_FILES[$filename] ?? null;
        }
        return $files;
    }

    /**
     * Fetch COOKIE data
     *
     * This method returns a key-value array of Cookie data sent in the HTTP request, or
     * the value of a array key if requested; if the array key does not exist, NULL is returned.
     *
     * @param string|null $key
     * @return array|string|null
     */
    public static function cookies(string $key = null)
    {
        return $key === null ?
        Cookie::all() :
        Cookie::get($key);
    }

    /**
     * Does the Request body contain parsed form data?
     * @return bool
     */
    public static function isFormData(): bool
    {
        $method = static::getMethod();

        return ($method === self::METHOD_POST && is_null(static::getContentType())) || in_array(static::getMediaType(), self::$formDataMediaTypes);
    }

    /**
     * Get Headers
     *
     * This method returns a key-value array of headers sent in the HTTP request, or
     * the value of a hash key if requested; if the array key does not exist, NULL is returned.
     *
     * @param array|string|null $key The header(s) to return
     * @param bool $safeData Attempt to sanitize headers
     *
     * @return array|string|null
     */
    public static function headers($key = null, bool $safeData = true)
    {
        return ($key === null) ?
        Headers::all($safeData) :
        Headers::get($key, $safeData);
    }

    /**
     * Get Content Type
     * @return string|null
     */
    public static function getContentType(): ?string
    {
        return Headers::get('CONTENT_TYPE');
    }

    /**
     * Get Media Type (type/subtype within Content Type header)
     * @return string|null
     */
    public static function getMediaType(): ?string
    {
        $contentType = static::getContentType();
        if ($contentType) {
            $contentTypeParts = preg_split('/\s*[;,]\s*/', $contentType);

            return strtolower($contentTypeParts[0]);
        }

        return null;
    }

    /**
     * Get Media Type Params
     * @return array
     */
    public static function getMediaTypeParams(): array
    {
        $contentType = static::getContentType();
        $contentTypeParams = [];

        if ($contentType) {
            $contentTypeParts = preg_split('/\s*[;,]\s*/', $contentType);
            $contentTypePartsLength = count($contentTypeParts);

            for ($i = 1; $i < $contentTypePartsLength; $i++) {
                $paramParts = explode('=', $contentTypeParts[$i]);
                $contentTypeParams[strtolower($paramParts[0])] = $paramParts[1];
            }
        }

        return $contentTypeParams;
    }

    /**
     * Get Content Charset
     * @return string|null
     */
    public static function getContentCharset(): ?string
    {
        $mediaTypeParams = static::getMediaTypeParams();
        if (isset($mediaTypeParams['charset'])) {
            return $mediaTypeParams['charset'];
        }

        return null;
    }

    /**
     * Get Content-Length
     * @return int
     */
    public static function getContentLength(): int
    {
        return Headers::get('CONTENT_LENGTH') ?? 0;
    }

    /**
     * Get Host
     * @return string
     */
    public static function getHost(): string
    {
        if (isset($_SERVER['HTTP_HOST'])) {
            if (preg_match('/^(\[[a-fA-F0-9:.]+\])(:\d+)?\z/', $_SERVER['HTTP_HOST'], $matches)) {
                return $matches[1];
            } else if (strpos($_SERVER['HTTP_HOST'], ':') !== false) {
                $hostParts = explode(':', $_SERVER['HTTP_HOST']);

                return $hostParts[0];
            }

            return $_SERVER['HTTP_HOST'];
        }

        return $_SERVER['SERVER_NAME'];
    }

    /**
     * Get Host with Port
     * @return string
     */
    public static function getHostWithPort(): string
    {
        return sprintf('%s:%s', static::getHost(), static::getPort());
    }

    /**
     * Get Port
     * @return int
     */
    public static function getPort(): int
    {
        return (int) $_SERVER['SERVER_PORT'] ?? 80;
    }

    /**
     * Get Scheme (https or http)
     * @return string
     */
    public static function getScheme(): string
    {
        return empty($_SERVER['HTTPS']) || $_SERVER['HTTPS'] === 'off' ? 'http' : 'https';
    }

    /**
     * Get Script Name (physical path)
     * @return string
     */
    public static function getScriptName(): string
    {
        return $_SERVER['SCRIPT_NAME'];
    }

    /**
     * Get Path (physical path + virtual path)
     * @return string
     */
    public static function getPath(): string
    {
        return static::getScriptName() . static::getPathInfo();
    }

    /**
     * Get Path Info (virtual path)
     * @return string|null
     */
    public static function getPathInfo(): ?string
    {
        return $_SERVER['REQUEST_URI'] ?? null;
    }

    /**
     * Get URL (scheme + host [ + port if non-standard ])
     * @return string
     */
    public static function getUrl(): string
    {
        $url = static::getScheme() . '://' . static::getHost();

        if ((static::getScheme() === 'https' && static::getPort() !== 443) || (static::getScheme() === 'http' && static::getPort() !== 80)) {
            $url .= ":" . static::getPort();
        }

        return $url;
    }

    /**
     * Get IP
     * @return string
     */
    public static function getIp(): string
    {
        $keys = ['X_FORWARDED_FOR', 'HTTP_X_FORWARDED_FOR', 'CLIENT_IP', 'REMOTE_ADDR'];

        foreach ($keys as $key) {
            if (isset($_SERVER[$key])) {
                return $_SERVER[$key];
            }
        }

        return $_SERVER['REMOTE_ADDR'];
    }

    /**
     * Get Referrer
     * @return string|null
     */
    public static function getReferrer(): ?string
    {
        return Headers::get('HTTP_REFERER');
    }

    /**
     * Get Referer (for those who can't spell)
     * @return string|null
     */
    public static function getReferer(): ?string
    {
        return static::getReferrer();
    }

    /**
     * Get User Agent
     * @return string|null
     */
    public static function getUserAgent(): ?string
    {
        return Headers::get('HTTP_USER_AGENT');
    }
=======
  const METHOD_HEAD = 'HEAD';
  const METHOD_GET = 'GET';
  const METHOD_POST = 'POST';
  const METHOD_PUT = 'PUT';
  const METHOD_PATCH = 'PATCH';
  const METHOD_DELETE = 'DELETE';
  const METHOD_OPTIONS = 'OPTIONS';
  const METHOD_OVERRIDE = '_METHOD';

  /**
   * @var array
   */
  protected static $formDataMediaTypes = ['application/x-www-form-urlencoded'];

  /**
   * Get HTTP method
   * @return string
   */
  public static function getMethod(): string
  {
    return $_SERVER['REQUEST_METHOD'];
  }

  /**
   * Check for request method type
   *
   * @param string $type The type of request to check for
   * @return bool
   */
  public static function typeIs(string $type): bool
  {
    return static::getMethod() === strtoupper($type);
  }

  /**
   * Find if request has a particular header
   *
   * @param string $header  Header to check for
   * @return bool
   */
  public static function hasHeader(String $header): bool
  {
    return !!Headers::get($header);
  }

  /**
   * Is this an AJAX request?
   * @return bool
   */
  public static function isAjax(): bool
  {
    if (static::params('isajax')) {
      return true;
    }

    if (Headers::get('X_REQUESTED_WITH') && Headers::get('X_REQUESTED_WITH') === 'XMLHttpRequest') {
      return true;
    }

    return false;
  }

  /**
   * Is this an XHR request? (alias of Leaf_Http_Request::isAjax)
   * @return bool
   */
  public static function isXhr(): bool
  {
    return static::isAjax();
  }

  /**
   * Access stream that allows you to read raw data from the request body. **This is not for form data**
   *
   * @param boolean $safeData Sanitize data?
   */
  public static function input($safeData = true)
  {
    $handler = fopen('php://input', 'r');
    $data = stream_get_contents($handler);

    if (Headers::get('Content-Type') === 'application/x-www-form-urlencoded') {
      $d = $data;
      $data = [];

      foreach (explode('&', $d) as $chunk) {
        $param = explode("=", $chunk);
        $data[$param[0]] = $param[1];
      }
    } else if (strpos(Headers::get('Content-Type'), "application/json") !== 0 && strpos(Headers::get('Content-Type'), "multipart/form-data") !== 0) {
      $safeData = false;
      $data = [$data];
    } else {
      if (!$data) {
        $data = json_encode([]);
      }

      $parsedData = json_decode($data, true);
      $data = is_array($parsedData) ? $parsedData : [$parsedData];
    }

    return $safeData ? \Leaf\Anchor::sanitize($data) : $data;
  }

  /**
   * Fetch GET and POST data
   *
   * This method returns a union of GET and POST data as a key-value array, or the value
   * of the array key if requested. If the array key does not exist, NULL is returned,
   * unless there is a default value specified.
   *
   * @param string|null $key
   * @param mixed|null $default
   *
   * @return mixed
   */
  public static function params(string $key = null, mixed $default = null): mixed
  {
    $union = static::body();

    if ($key) {
      return $union[$key] ?? $default;
    }

    return $union;
  }

  /**
   * Attempt to retrieve data from the request.
   *
   * Data which is not found in the request parameters will
   * be completely removed instead of returning null. Use `get`
   * if you want to return null or `params` if you want to set
   * a default value.
   *
   * @param array $params The parameters to return
   * @param bool $safeData Sanitize output?
   * @param bool $noEmptyString Remove empty strings from return data?
   */
  public static function try(array $params, bool $safeData = true, bool $noEmptyString = false)
  {
    $data = static::get($params, $safeData);
    $dataKeys = array_keys($data);

    foreach ($dataKeys as $key) {
      if (!$data[$key]) {
        unset($data[$key]);
        continue;
      }

      if ($noEmptyString && !strlen($data[$key])) {
        unset($data[$key]);
      }
    }

    return $data;
  }

  /**
   * Get raw request data
   *
   * @param string|array $item The items to output
   * @param mixed $default The default value to return if no data is available
   */
  public static function rawData($item = null, $default = null)
  {
    return \Leaf\Anchor::deepGet(static::input(false), $item) ?? $default;
  }

  /**
   * Return only get request data
   *
   * @param string|array $item The items to output
   * @param mixed $default The default value to return if no data is available
   */
  public static function urlData($item = null, $default = null)
  {
    return \Leaf\Anchor::deepGet($_GET, $item) ?? $default;
  }

  /**
   * Return only get request data
   *
   * @param string|array $item The items to output
   * @param mixed $default The default value to return if no data is available
   */
  public static function postData($item = null, $default = null)
  {
    return \Leaf\Anchor::deepGet($_POST, $item) ?? $default;
  }

  /**
   * Returns request data
   *
   * This methods returns data passed into the request (request or form data).
   * This method returns get, post, put patch, delete or raw faw form data or NULL
   * if the data isn't found.
   *
   * @param array|string $params The parameter(s) to return
   * @param bool $safeData Sanitize output
   */
  public static function get($params, bool $safeData = true)
  {
    if (is_string($params)) {
      return static::body($safeData)[$params] ?? null;
    }

    $data = [];

    foreach ($params as $param) {
      $data[$param] = static::get($param, $safeData);
    }

    return $data;
  }

  /**
   * Get all the request data as an associative array
   *
   * @param bool $safeData Sanitize output
   */
  public static function body(bool $safeData = true)
  {
    $finalData = array_merge(static::urlData(), $_FILES, static::postData(), static::input());

    return $safeData ?
      \Leaf\Anchor::sanitize($finalData) :
      $finalData;
  }

  /**
   * Get all files passed into the request.
   *
   * @param array|string|null $filenames The file(s) you want to get
   */
  public static function files($filenames = null)
  {
    if ($filenames == null) {
      return $_FILES;
    }

    if (is_string($filenames)) {
      return $_FILES[$filenames] ?? null;
    }

    $files = [];
    foreach ($filenames as $filename) {
      $files[$filename] = $_FILES[$filename] ?? null;
    }
    return $files;
  }

  /**
   * Fetch COOKIE data
   *
   * This method returns a key-value array of Cookie data sent in the HTTP request, or
   * the value of a array key if requested; if the array key does not exist, NULL is returned.
   *
   * @param string|null $key
   * @return array|string|null
   */
  public static function cookies(string $key = null)
  {
    return $key === null ?
      Cookie::all() :
      Cookie::get($key);
  }

  /**
   * Does the Request body contain parsed form data?
   * @return bool
   */
  public static function isFormData(): bool
  {
    $method = static::getMethod();

    return ($method === self::METHOD_POST && is_null(static::getContentType())) || in_array(static::getMediaType(), self::$formDataMediaTypes);
  }

  /**
   * Get Headers
   *
   * This method returns a key-value array of headers sent in the HTTP request, or
   * the value of a hash key if requested; if the array key does not exist, NULL is returned.
   *
   * @param array|string|null $key The header(s) to return
   * @param bool $safeData Attempt to sanitize headers
   *
   * @return array|string|null
   */
  public static function headers($key = null, bool $safeData = true)
  {
    return ($key === null) ?
      Headers::all($safeData) :
      Headers::get($key, $safeData);
  }

  /**
   * Get Content Type
   * @return string|null
   */
  public static function getContentType(): ?string
  {
    return Headers::get('CONTENT_TYPE');
  }

  /**
   * Get Media Type (type/subtype within Content Type header)
   * @return string|null
   */
  public static function getMediaType(): ?string
  {
    $contentType = static::getContentType();
    if ($contentType) {
      $contentTypeParts = preg_split('/\s*[;,]\s*/', $contentType);

      return strtolower($contentTypeParts[0]);
    }

    return null;
  }

  /**
   * Get Media Type Params
   * @return array
   */
  public static function getMediaTypeParams(): array
  {
    $contentType = static::getContentType();
    $contentTypeParams = [];

    if ($contentType) {
      $contentTypeParts = preg_split('/\s*[;,]\s*/', $contentType);
      $contentTypePartsLength = count($contentTypeParts);

      for ($i = 1; $i < $contentTypePartsLength; $i++) {
        $paramParts = explode('=', $contentTypeParts[$i]);
        $contentTypeParams[strtolower($paramParts[0])] = $paramParts[1];
      }
    }

    return $contentTypeParams;
  }

  /**
   * Get Content Charset
   * @return string|null
   */
  public static function getContentCharset(): ?string
  {
    $mediaTypeParams = static::getMediaTypeParams();
    if (isset($mediaTypeParams['charset'])) {
      return $mediaTypeParams['charset'];
    }

    return null;
  }

  /**
   * Get Content-Length
   * @return int
   */
  public static function getContentLength(): int
  {
    return Headers::get('CONTENT_LENGTH') ?? 0;
  }

  /**
   * Get Host
   * @return string
   */
  public static function getHost(): string
  {
    if (isset($_SERVER['HTTP_HOST'])) {
      if (preg_match('/^(\[[a-fA-F0-9:.]+\])(:\d+)?\z/', $_SERVER['HTTP_HOST'], $matches)) {
        return $matches[1];
      } else if (strpos($_SERVER['HTTP_HOST'], ':') !== false) {
        $hostParts = explode(':', $_SERVER['HTTP_HOST']);

        return $hostParts[0];
      }

      return $_SERVER['HTTP_HOST'];
    }

    return $_SERVER['SERVER_NAME'];
  }

  /**
   * Get Host with Port
   * @return string
   */
  public static function getHostWithPort(): string
  {
    return sprintf('%s:%s', static::getHost(), static::getPort());
  }

  /**
   * Get Port
   * @return int
   */
  public static function getPort(): int
  {
    return (int) $_SERVER['SERVER_PORT'] ?? 80;
  }

  /**
   * Get Scheme (https or http)
   * @return string
   */
  public static function getScheme(): string
  {
    return empty($_SERVER['HTTPS']) || $_SERVER['HTTPS'] === 'off' ? 'http' : 'https';
  }

  /**
   * Get Script Name (physical path)
   * @return string
   */
  public static function getScriptName(): string
  {
    return $_SERVER['SCRIPT_NAME'];
  }

  /**
   * Get Path (physical path + virtual path)
   * @return string
   */
  public static function getPath(): string
  {
    return static::getScriptName() . static::getPathInfo();
  }

  /**
   * Get Path Info (virtual path)
   * @return string|null
   */
  public static function getPathInfo(): ?string
  {
    return $_SERVER['REQUEST_URI'] ?? null;
  }

  /**
   * Get URL (scheme + host [ + port if non-standard ])
   * @return string
   */
  public static function getUrl(): string
  {
    $url = static::getScheme() . '://' . static::getHost();

    if ((static::getScheme() === 'https' && static::getPort() !== 443) || (static::getScheme() === 'http' && static::getPort() !== 80)) {
      $url .= ":" . static::getPort();
    }

    return $url;
  }

  /**
   * Get IP
   * @return string
   */
  public static function getIp(): string
  {
    $keys = ['X_FORWARDED_FOR', 'HTTP_X_FORWARDED_FOR', 'CLIENT_IP', 'REMOTE_ADDR'];

    foreach ($keys as $key) {
      if (isset($_SERVER[$key])) {
        return $_SERVER[$key];
      }
    }

    return $_SERVER['REMOTE_ADDR'];
  }

  /**
   * Get Referrer
   * @return string|null
   */
  public static function getReferrer(): ?string
  {
    return Headers::get('HTTP_REFERER');
  }

  /**
   * Get Referer (for those who can't spell)
   * @return string|null
   */
  public static function getReferer(): ?string
  {
    return static::getReferrer();
  }

  /**
   * Get User Agent
   * @return string|null
   */
  public static function getUserAgent(): ?string
  {
    return Headers::get('HTTP_USER_AGENT');
  }
>>>>>>> 080238ad
}<|MERGE_RESOLUTION|>--- conflicted
+++ resolved
@@ -16,507 +16,6 @@
  */
 class Request
 {
-<<<<<<< HEAD
-    const METHOD_HEAD = 'HEAD';
-    const METHOD_GET = 'GET';
-    const METHOD_POST = 'POST';
-    const METHOD_PUT = 'PUT';
-    const METHOD_PATCH = 'PATCH';
-    const METHOD_DELETE = 'DELETE';
-    const METHOD_OPTIONS = 'OPTIONS';
-    const METHOD_OVERRIDE = '_METHOD';
-
-    /**
-     * @var array
-     */
-    protected static $formDataMediaTypes = ['application/x-www-form-urlencoded'];
-
-    /**
-     * Get HTTP method
-     * @return string
-     */
-    public static function getMethod(): string
-    {
-        return $_SERVER['REQUEST_METHOD'];
-    }
-
-    /**
-     * Check for request method type
-     *
-     * @param string $type The type of request to check for
-     * @return bool
-     */
-    public static function typeIs(string $type): bool
-    {
-        return static::getMethod() === strtoupper($type);
-    }
-
-    /**
-     * Find if request has a particular header
-     *
-     * @param string $header  Header to check for
-     * @return bool
-     */
-    public static function hasHeader(String $header): bool
-    {
-        return !!Headers::get($header);
-    }
-
-    /**
-     * Is this an AJAX request?
-     * @return bool
-     */
-    public static function isAjax(): bool
-    {
-        if (static::params('isajax')) {
-            return true;
-        }
-
-        if (Headers::get('X_REQUESTED_WITH') && Headers::get('X_REQUESTED_WITH') === 'XMLHttpRequest') {
-            return true;
-        }
-
-        return false;
-    }
-
-    /**
-     * Is this an XHR request? (alias of Leaf_Http_Request::isAjax)
-     * @return bool
-     */
-    public static function isXhr(): bool
-    {
-        return static::isAjax();
-    }
-
-    /**
-     * Access stream that allows you to read raw data from the request body. **This is not for form data**
-     *
-     * @param boolean $safeData Sanitize data?
-     */
-    public static function input($safeData = true)
-    {
-        $handler = fopen('php://input', 'r');
-        $data = stream_get_contents($handler);
-
-        if (Headers::get('Content-Type') === 'application/x-www-form-urlencoded') {
-            $d = $data;
-            $data = [];
-
-            foreach (explode('&', $d) as $chunk) {
-                $param = explode("=", $chunk);
-                $data[$param[0]] = $param[1];
-            }
-        } else {
-            if (!$data) {
-                $data = json_encode([]);
-            }
-
-            $parsedData = json_decode($data, true);
-            if (is_array($parsedData)) {
-                $data = $parsedData;
-            }
-
-        }
-
-        return $safeData ? \Leaf\Anchor::sanitize($data) : $data;
-    }
-
-    /**
-     * Fetch GET and POST data
-     *
-     * This method returns a union of GET and POST data as a key-value array, or the value
-     * of the array key if requested. If the array key does not exist, NULL is returned,
-     * unless there is a default value specified.
-     *
-     * @param string|null $key
-     * @param mixed|null $default
-     *
-     * @return mixed
-     */
-    public static function params(string $key = null, mixed $default = null): mixed
-    {
-        $union = static::body();
-
-        if ($key) {
-            return $union[$key] ?? $default;
-        }
-
-        return $union;
-    }
-
-    /**
-     * Attempt to retrieve data from the request.
-     *
-     * Data which is not found in the request parameters will
-     * be completely removed instead of returning null. Use `get`
-     * if you want to return null or `params` if you want to set
-     * a default value.
-     *
-     * @param array $params The parameters to return
-     * @param bool $safeData Sanitize output?
-     * @param bool $noEmptyString Remove empty strings from return data?
-     */
-    function try (array $params, bool $safeData = true, bool $noEmptyString = false) {
-        $data = static::get($params, $safeData);
-        $dataKeys = array_keys($data);
-
-        foreach ($dataKeys as $key) {
-            if (!isset($data[$key])) {
-                unset($data[$key]);
-                continue;
-            }
-
-            if ($noEmptyString && !strlen($data[$key])) {
-                unset($data[$key]);
-            }
-        }
-
-        return $data;
-    }
-
-    /**
-     * Get raw request data
-     *
-     * @param string|array $item The items to output
-     * @param mixed $default The default value to return if no data is available
-     */
-    public static function rawData($item = null, $default = null)
-    {
-        return \Leaf\Anchor::deepGet(static::input(false), $item) ?? $default;
-    }
-
-    /**
-     * Return only get request data
-     *
-     * @param string|array $item The items to output
-     * @param mixed $default The default value to return if no data is available
-     */
-    public static function urlData($item = null, $default = null)
-    {
-        return \Leaf\Anchor::deepGet($_GET, $item) ?? $default;
-    }
-
-    /**
-     * Return only get request data
-     *
-     * @param string|array $item The items to output
-     * @param mixed $default The default value to return if no data is available
-     */
-    public static function postData($item = null, $default = null)
-    {
-        return \Leaf\Anchor::deepGet($_POST, $item) ?? $default;
-    }
-
-    /**
-     * Returns request data
-     *
-     * This methods returns data passed into the request (request or form data).
-     * This method returns get, post, put patch, delete or raw faw form data or NULL
-     * if the data isn't found.
-     *
-     * @param array|string $params The parameter(s) to return
-     * @param bool $safeData Sanitize output
-     */
-    public static function get($params, bool $safeData = true)
-    {
-        if (is_string($params)) {
-            return static::body($safeData)[$params] ?? null;
-        }
-
-        $data = [];
-
-        foreach ($params as $param) {
-            $data[$param] = static::get($param, $safeData);
-        }
-
-        return $data;
-    }
-
-    /**
-     * Get all the request data as an associative array
-     *
-     * @param bool $safeData Sanitize output
-     */
-    public static function body(bool $safeData = true)
-    {
-        $finalData = array_merge(static::urlData(), $_FILES, static::postData(), static::input($safeData));
-
-        return $safeData ?
-        \Leaf\Anchor::sanitize($finalData) :
-        $finalData;
-    }
-
-    /**
-     * Get all files passed into the request.
-     *
-     * @param array|string|null $filenames The file(s) you want to get
-     */
-    public static function files($filenames = null)
-    {
-        if ($filenames == null) {
-            return $_FILES;
-        }
-
-        if (is_string($filenames)) {
-            return $_FILES[$filenames] ?? null;
-        }
-
-        $files = [];
-        foreach ($filenames as $filename) {
-            $files[$filename] = $_FILES[$filename] ?? null;
-        }
-        return $files;
-    }
-
-    /**
-     * Fetch COOKIE data
-     *
-     * This method returns a key-value array of Cookie data sent in the HTTP request, or
-     * the value of a array key if requested; if the array key does not exist, NULL is returned.
-     *
-     * @param string|null $key
-     * @return array|string|null
-     */
-    public static function cookies(string $key = null)
-    {
-        return $key === null ?
-        Cookie::all() :
-        Cookie::get($key);
-    }
-
-    /**
-     * Does the Request body contain parsed form data?
-     * @return bool
-     */
-    public static function isFormData(): bool
-    {
-        $method = static::getMethod();
-
-        return ($method === self::METHOD_POST && is_null(static::getContentType())) || in_array(static::getMediaType(), self::$formDataMediaTypes);
-    }
-
-    /**
-     * Get Headers
-     *
-     * This method returns a key-value array of headers sent in the HTTP request, or
-     * the value of a hash key if requested; if the array key does not exist, NULL is returned.
-     *
-     * @param array|string|null $key The header(s) to return
-     * @param bool $safeData Attempt to sanitize headers
-     *
-     * @return array|string|null
-     */
-    public static function headers($key = null, bool $safeData = true)
-    {
-        return ($key === null) ?
-        Headers::all($safeData) :
-        Headers::get($key, $safeData);
-    }
-
-    /**
-     * Get Content Type
-     * @return string|null
-     */
-    public static function getContentType(): ?string
-    {
-        return Headers::get('CONTENT_TYPE');
-    }
-
-    /**
-     * Get Media Type (type/subtype within Content Type header)
-     * @return string|null
-     */
-    public static function getMediaType(): ?string
-    {
-        $contentType = static::getContentType();
-        if ($contentType) {
-            $contentTypeParts = preg_split('/\s*[;,]\s*/', $contentType);
-
-            return strtolower($contentTypeParts[0]);
-        }
-
-        return null;
-    }
-
-    /**
-     * Get Media Type Params
-     * @return array
-     */
-    public static function getMediaTypeParams(): array
-    {
-        $contentType = static::getContentType();
-        $contentTypeParams = [];
-
-        if ($contentType) {
-            $contentTypeParts = preg_split('/\s*[;,]\s*/', $contentType);
-            $contentTypePartsLength = count($contentTypeParts);
-
-            for ($i = 1; $i < $contentTypePartsLength; $i++) {
-                $paramParts = explode('=', $contentTypeParts[$i]);
-                $contentTypeParams[strtolower($paramParts[0])] = $paramParts[1];
-            }
-        }
-
-        return $contentTypeParams;
-    }
-
-    /**
-     * Get Content Charset
-     * @return string|null
-     */
-    public static function getContentCharset(): ?string
-    {
-        $mediaTypeParams = static::getMediaTypeParams();
-        if (isset($mediaTypeParams['charset'])) {
-            return $mediaTypeParams['charset'];
-        }
-
-        return null;
-    }
-
-    /**
-     * Get Content-Length
-     * @return int
-     */
-    public static function getContentLength(): int
-    {
-        return Headers::get('CONTENT_LENGTH') ?? 0;
-    }
-
-    /**
-     * Get Host
-     * @return string
-     */
-    public static function getHost(): string
-    {
-        if (isset($_SERVER['HTTP_HOST'])) {
-            if (preg_match('/^(\[[a-fA-F0-9:.]+\])(:\d+)?\z/', $_SERVER['HTTP_HOST'], $matches)) {
-                return $matches[1];
-            } else if (strpos($_SERVER['HTTP_HOST'], ':') !== false) {
-                $hostParts = explode(':', $_SERVER['HTTP_HOST']);
-
-                return $hostParts[0];
-            }
-
-            return $_SERVER['HTTP_HOST'];
-        }
-
-        return $_SERVER['SERVER_NAME'];
-    }
-
-    /**
-     * Get Host with Port
-     * @return string
-     */
-    public static function getHostWithPort(): string
-    {
-        return sprintf('%s:%s', static::getHost(), static::getPort());
-    }
-
-    /**
-     * Get Port
-     * @return int
-     */
-    public static function getPort(): int
-    {
-        return (int) $_SERVER['SERVER_PORT'] ?? 80;
-    }
-
-    /**
-     * Get Scheme (https or http)
-     * @return string
-     */
-    public static function getScheme(): string
-    {
-        return empty($_SERVER['HTTPS']) || $_SERVER['HTTPS'] === 'off' ? 'http' : 'https';
-    }
-
-    /**
-     * Get Script Name (physical path)
-     * @return string
-     */
-    public static function getScriptName(): string
-    {
-        return $_SERVER['SCRIPT_NAME'];
-    }
-
-    /**
-     * Get Path (physical path + virtual path)
-     * @return string
-     */
-    public static function getPath(): string
-    {
-        return static::getScriptName() . static::getPathInfo();
-    }
-
-    /**
-     * Get Path Info (virtual path)
-     * @return string|null
-     */
-    public static function getPathInfo(): ?string
-    {
-        return $_SERVER['REQUEST_URI'] ?? null;
-    }
-
-    /**
-     * Get URL (scheme + host [ + port if non-standard ])
-     * @return string
-     */
-    public static function getUrl(): string
-    {
-        $url = static::getScheme() . '://' . static::getHost();
-
-        if ((static::getScheme() === 'https' && static::getPort() !== 443) || (static::getScheme() === 'http' && static::getPort() !== 80)) {
-            $url .= ":" . static::getPort();
-        }
-
-        return $url;
-    }
-
-    /**
-     * Get IP
-     * @return string
-     */
-    public static function getIp(): string
-    {
-        $keys = ['X_FORWARDED_FOR', 'HTTP_X_FORWARDED_FOR', 'CLIENT_IP', 'REMOTE_ADDR'];
-
-        foreach ($keys as $key) {
-            if (isset($_SERVER[$key])) {
-                return $_SERVER[$key];
-            }
-        }
-
-        return $_SERVER['REMOTE_ADDR'];
-    }
-
-    /**
-     * Get Referrer
-     * @return string|null
-     */
-    public static function getReferrer(): ?string
-    {
-        return Headers::get('HTTP_REFERER');
-    }
-
-    /**
-     * Get Referer (for those who can't spell)
-     * @return string|null
-     */
-    public static function getReferer(): ?string
-    {
-        return static::getReferrer();
-    }
-
-    /**
-     * Get User Agent
-     * @return string|null
-     */
-    public static function getUserAgent(): ?string
-    {
-        return Headers::get('HTTP_USER_AGENT');
-    }
-=======
   const METHOD_HEAD = 'HEAD';
   const METHOD_GET = 'GET';
   const METHOD_POST = 'POST';
@@ -662,7 +161,7 @@
     $dataKeys = array_keys($data);
 
     foreach ($dataKeys as $key) {
-      if (!$data[$key]) {
+      if (!isset($data[$key])) {
         unset($data[$key]);
         continue;
       }
@@ -1017,5 +516,4 @@
   {
     return Headers::get('HTTP_USER_AGENT');
   }
->>>>>>> 080238ad
 }